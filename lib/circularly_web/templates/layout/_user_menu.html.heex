<%= if @current_user do %>
<<<<<<< HEAD
<div 
  x-data="{ open: false, activeIndex: -1, max: 2 }" class="ml-3 relative"
>
=======
<div x-data="{ open: false, activeIndex: -1, max: 2 }" class="ml-3 relative">
>>>>>>> 834fdfd1
  <div>
    <button 
      type="button" 
      class="max-w-xs bg-white flex items-center text-sm rounded-full focus:outline-none focus:ring-2 focus:ring-offset-2 focus:ring-teal-500" 
      id="user-menu-button" 
      x-ref="button" 
      @click="open = !open" 
      @keydown.escape.window="open = false"
<<<<<<< HEAD
      @keydown.enter.prevent="open = true" 
=======
      @keydown.enter.prevent="activeIndex === -1 ? open = true : document.getElementById('user-menu-item-'+activeIndex).click()"
>>>>>>> 834fdfd1
      aria-expanded="false" 
      aria-haspopup="true" 
      x-bind:aria-expanded="open.toString()" 
      @keydown.arrow-up.prevent="activeIndex = activeIndex === 0 ? 0 : activeIndex - 1" 
      @keydown.arrow-down.prevent="activeIndex = activeIndex === max ? max : activeIndex + 1"
    >
      <span class="sr-only">Open user menu</span>
      <img class="h-8 w-8 rounded-full" src="https://images.unsplash.com/photo-1472099645785-5658abf4ff4e?ixlib=rb-1.2.1&amp;ixid=eyJhcHBfaWQiOjEyMDd9&amp;auto=format&amp;fit=facearea&amp;facepad=2&amp;w=256&amp;h=256&amp;q=80" alt="">
    </button>
  </div>
  
    <div 
      x-cloak
      x-show="open" 
      x-transition:enter="transition ease-out duration-100" 
      x-transition:enter-start="transform opacity-0 scale-95" 
      x-transition:enter-end="transform opacity-100 scale-100" 
      x-transition:leave="transition ease-in duration-75" 
      x-transition:leave-start="transform opacity-100 scale-100" 
      x-transition:leave-end="transform opacity-0 scale-95" 
      class="origin-top-right absolute right-0 mt-2 w-48 rounded-md shadow-lg py-1 bg-white ring-1 ring-black ring-opacity-5 focus:outline-none" 
      x-ref="menu-items" 
      x-description="Dropdown menu, show/hide based on menu state." 
      role="menu" 
      aria-orientation="vertical" 
      aria-labelledby="user-menu-button" 
      tabindex="-1" 
      @click.away="open = false"
      @keydown.tab="open = false" 
<<<<<<< HEAD
      @keydown.enter.prevent="open = false" 
      @keyup.space.prevent="open = false" 

    >
  
        <a href="#" class="block px-4 py-2 text-sm text-gray-700" x-state:on="Active" x-state:off="Not Active" :class="{ 'bg-gray-100': activeIndex === 0 }" role="menuitem" tabindex="-1" id="user-menu-item-0" @mouseenter="activeIndex = 0" @mouseleave="activeIndex = -1" @click="open = false"><%= @current_user.email %></a>
        
        <%= link "Profile", to: Routes.user_settings_path(@conn, :edit), class: "block px-4 py-2 text-sm text-gray-700", ":class": "{ 'bg-gray-100': activeIndex === 1 }", role: "menuitem", tabindex: "-1", id: "user-menu-item-1", "@mouseenter": "activeIndex = 1", "@mouseleave": "activeIndex = -1", "@click": "open = false" %>
        <%= link "Log out", to: Routes.user_session_path(@conn, :delete), method: :delete, class: "block px-4 py-2 text-sm text-gray-700", ":class": "{ 'bg-gray-100': activeIndex === 2 }", role: "menuitem", tabindex: "-1", id: "user-menu-item-2", "@mouseenter": "activeIndex = 2", "@mouseleave": "activeIndex = -1", "@click": "open = false" %>
=======
    >
  
        <a href="#" id="user-menu-item-0" class="block px-4 py-2 text-sm text-gray-700" x-state:on="Active" x-state:off="Not Active" :class="{ 'bg-gray-100': activeIndex === 0 }" role="menuitem" tabindex="-1" @mouseenter="activeIndex = 0" @mouseleave="activeIndex = -1"><%= @current_user.email %></a>  
        <%= link "Profile", to: Routes.user_settings_path(@conn, :edit), id: "user-menu-item-1", class: "block px-4 py-2 text-sm text-gray-700", ":class": "{ 'bg-gray-100': activeIndex === 1 }", role: "menuitem", tabindex: "-1", "@mouseenter": "activeIndex = 1", "@mouseleave": "activeIndex = -1" %>
        <%= link "Log out", to: Routes.user_session_path(@conn, :delete), id: "user-menu-item-2", method: :delete, class: "block px-4 py-2 text-sm text-gray-700", ":class": "{ 'bg-gray-100': activeIndex === 2 }", role: "menuitem", tabindex: "-1", "@mouseenter": "activeIndex = 2", "@mouseleave": "activeIndex = -1" %>
>>>>>>> 834fdfd1
        
      
    </div>
  
</div>
<% else %>
<ul>
  <li><%= link "Register", to: Routes.user_registration_path(@conn, :new) %></li>
  <li><%= link "Log in", to: Routes.user_session_path(@conn, :new) %></li>
</ul>
<% end %>
<|MERGE_RESOLUTION|>--- conflicted
+++ resolved
@@ -1,11 +1,5 @@
 <%= if @current_user do %>
-<<<<<<< HEAD
-<div 
-  x-data="{ open: false, activeIndex: -1, max: 2 }" class="ml-3 relative"
->
-=======
 <div x-data="{ open: false, activeIndex: -1, max: 2 }" class="ml-3 relative">
->>>>>>> 834fdfd1
   <div>
     <button 
       type="button" 
@@ -14,11 +8,7 @@
       x-ref="button" 
       @click="open = !open" 
       @keydown.escape.window="open = false"
-<<<<<<< HEAD
-      @keydown.enter.prevent="open = true" 
-=======
       @keydown.enter.prevent="activeIndex === -1 ? open = true : document.getElementById('user-menu-item-'+activeIndex).click()"
->>>>>>> 834fdfd1
       aria-expanded="false" 
       aria-haspopup="true" 
       x-bind:aria-expanded="open.toString()" 
@@ -48,24 +38,11 @@
       tabindex="-1" 
       @click.away="open = false"
       @keydown.tab="open = false" 
-<<<<<<< HEAD
-      @keydown.enter.prevent="open = false" 
-      @keyup.space.prevent="open = false" 
-
-    >
-  
-        <a href="#" class="block px-4 py-2 text-sm text-gray-700" x-state:on="Active" x-state:off="Not Active" :class="{ 'bg-gray-100': activeIndex === 0 }" role="menuitem" tabindex="-1" id="user-menu-item-0" @mouseenter="activeIndex = 0" @mouseleave="activeIndex = -1" @click="open = false"><%= @current_user.email %></a>
-        
-        <%= link "Profile", to: Routes.user_settings_path(@conn, :edit), class: "block px-4 py-2 text-sm text-gray-700", ":class": "{ 'bg-gray-100': activeIndex === 1 }", role: "menuitem", tabindex: "-1", id: "user-menu-item-1", "@mouseenter": "activeIndex = 1", "@mouseleave": "activeIndex = -1", "@click": "open = false" %>
-        <%= link "Log out", to: Routes.user_session_path(@conn, :delete), method: :delete, class: "block px-4 py-2 text-sm text-gray-700", ":class": "{ 'bg-gray-100': activeIndex === 2 }", role: "menuitem", tabindex: "-1", id: "user-menu-item-2", "@mouseenter": "activeIndex = 2", "@mouseleave": "activeIndex = -1", "@click": "open = false" %>
-=======
     >
   
         <a href="#" id="user-menu-item-0" class="block px-4 py-2 text-sm text-gray-700" x-state:on="Active" x-state:off="Not Active" :class="{ 'bg-gray-100': activeIndex === 0 }" role="menuitem" tabindex="-1" @mouseenter="activeIndex = 0" @mouseleave="activeIndex = -1"><%= @current_user.email %></a>  
         <%= link "Profile", to: Routes.user_settings_path(@conn, :edit), id: "user-menu-item-1", class: "block px-4 py-2 text-sm text-gray-700", ":class": "{ 'bg-gray-100': activeIndex === 1 }", role: "menuitem", tabindex: "-1", "@mouseenter": "activeIndex = 1", "@mouseleave": "activeIndex = -1" %>
-        <%= link "Log out", to: Routes.user_session_path(@conn, :delete), id: "user-menu-item-2", method: :delete, class: "block px-4 py-2 text-sm text-gray-700", ":class": "{ 'bg-gray-100': activeIndex === 2 }", role: "menuitem", tabindex: "-1", "@mouseenter": "activeIndex = 2", "@mouseleave": "activeIndex = -1" %>
->>>>>>> 834fdfd1
-        
+        <%= link "Log out", to: Routes.user_session_path(@conn, :delete), id: "user-menu-item-2", method: :delete, class: "block px-4 py-2 text-sm text-gray-700", ":class": "{ 'bg-gray-100': activeIndex === 2 }", role: "menuitem", tabindex: "-1", "@mouseenter": "activeIndex = 2", "@mouseleave": "activeIndex = -1" %>        
       
     </div>
   
